<<<<<<< HEAD
﻿<Project Sdk="Remora.Sdk/1.0.0-preview6">
    <PropertyGroup>
        <Version>5.0.0</Version>
        <Description>
            Abstract representations of a plugin system.
        </Description>
        <PackageReleaseNotes>
            Upgrade Remora.Results.
        </PackageReleaseNotes>
        <PackageTags>$(PackageTags);plugin;plugins;dynamic</PackageTags>
    </PropertyGroup>

    <ItemGroup>
      <InternalsVisibleTo Include="Remora.Plugins" />
      <PackageReference Include="Microsoft.Extensions.DependencyInjection.Abstractions" Version="6.0.0" />
      <PackageReference Include="Remora.Results" Version="7.2.1" />
    </ItemGroup>
</Project>
=======
<Project Sdk="Remora.Sdk/1.0.0">
    <PropertyGroup>
        <VersionPrefix>4.0.5</VersionPrefix>
        <Description>
            Abstract representations of a plugin system.
        </Description>
        <PackageReleaseNotes>
            Upgrade Remora.Results.
        </PackageReleaseNotes>
        <PackageTags>$(PackageTags);plugin;plugins;dynamic</PackageTags>
    </PropertyGroup>

    <ItemGroup>
      <PackageReference Include="Microsoft.Extensions.DependencyInjection.Abstractions" Version="6.0.0" />
      <PackageReference Include="Remora.Results" Version="7.2.2" />
    </ItemGroup>
</Project>
>>>>>>> 91b4f687
<|MERGE_RESOLUTION|>--- conflicted
+++ resolved
@@ -1,5 +1,4 @@
-<<<<<<< HEAD
-﻿<Project Sdk="Remora.Sdk/1.0.0-preview6">
+<Project Sdk="Remora.Sdk/1.0.0">
     <PropertyGroup>
         <Version>5.0.0</Version>
         <Description>
@@ -14,25 +13,6 @@
     <ItemGroup>
       <InternalsVisibleTo Include="Remora.Plugins" />
       <PackageReference Include="Microsoft.Extensions.DependencyInjection.Abstractions" Version="6.0.0" />
-      <PackageReference Include="Remora.Results" Version="7.2.1" />
-    </ItemGroup>
-</Project>
-=======
-<Project Sdk="Remora.Sdk/1.0.0">
-    <PropertyGroup>
-        <VersionPrefix>4.0.5</VersionPrefix>
-        <Description>
-            Abstract representations of a plugin system.
-        </Description>
-        <PackageReleaseNotes>
-            Upgrade Remora.Results.
-        </PackageReleaseNotes>
-        <PackageTags>$(PackageTags);plugin;plugins;dynamic</PackageTags>
-    </PropertyGroup>
-
-    <ItemGroup>
-      <PackageReference Include="Microsoft.Extensions.DependencyInjection.Abstractions" Version="6.0.0" />
       <PackageReference Include="Remora.Results" Version="7.2.2" />
     </ItemGroup>
-</Project>
->>>>>>> 91b4f687
+</Project>